# Burrow - Kafka Consumer Lag Checking

Burrow is a monitoring companion for [Apache Kafka](http://kafka.apache.org) that provides consumer lag checking as a service without the need for specifying thresholds. It monitors committed offsets for all consumers and calculates the status of those consumers on demand. An HTTP endpoint is provided to request status on demand, as well as provide other Kafka cluster information. There are also configurable notifiers that can send status out via email or HTTP calls to another service.

## Features
* NO THRESHOLDS! Groups are evaluated over a sliding window.
* Multiple Kafka Cluster support
<<<<<<< HEAD
* Automatically monitors all consumers using Kafka-committed offsets stored in either internal offsets topic or external Zookeeper
=======
* Automatically monitors all consumers using Kafka-committed offsets
* Configurable support for Zookeeper-committed offsets
>>>>>>> 559cab16
* HTTP endpoint for consumer group status, as well as broker and consumer information
* Configurable emailer for sending alerts for specific groups
* Configurable HTTP client for sending alerts to another system for all groups
* Supports offsets managed by Storm Kafka Spout

## Getting Started
### Prerequisites
Burrow is written in Go, so before you get started, you should [install and set up Go](https://golang.org/doc/install).

If you have not yet installed the [Go Package Manager](https://github.com/pote/gpm), please go over there and follow their short installation instructions. GPM is used to automatically pull in the dependencies for Burrow so you don't have to chase them all down.

### Build and Install
```
$ go get github.com/linkedin/burrow
$ cd $GOPATH/src/github.com/linkedin/burrow
$ gpm install
$ go install
```

### Running Burrow
```
$ $GOPATH/bin/burrow --config path/to/burrow.cfg
```

### Configuration
For information on how to write your configuration file, check out the [detailed wiki](https://github.com/linkedin/Burrow/wiki)

## License
Copyright 2015 LinkedIn Corp. Licensed under the Apache License, Version 2.0 (the "License"); you may not use this file except in compliance with the License.
You may obtain a copy of the License at http://www.apache.org/licenses/LICENSE-2.0

Unless required by applicable law or agreed to in writing, software distributed under the License is distributed on an "AS IS" BASIS, WITHOUT WARRANTIES OR
CONDITIONS OF ANY KIND, either express or implied.
<|MERGE_RESOLUTION|>--- conflicted
+++ resolved
@@ -5,16 +5,11 @@
 ## Features
 * NO THRESHOLDS! Groups are evaluated over a sliding window.
 * Multiple Kafka Cluster support
-<<<<<<< HEAD
-* Automatically monitors all consumers using Kafka-committed offsets stored in either internal offsets topic or external Zookeeper
-=======
 * Automatically monitors all consumers using Kafka-committed offsets
 * Configurable support for Zookeeper-committed offsets
->>>>>>> 559cab16
 * HTTP endpoint for consumer group status, as well as broker and consumer information
 * Configurable emailer for sending alerts for specific groups
 * Configurable HTTP client for sending alerts to another system for all groups
-* Supports offsets managed by Storm Kafka Spout
 
 ## Getting Started
 ### Prerequisites
